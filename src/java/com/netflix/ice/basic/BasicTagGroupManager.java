--- conflicted
+++ resolved
@@ -75,11 +75,7 @@
     }
     
     // For unit testing
-<<<<<<< HEAD
-    BasicTagGroupManager(TreeMap<Long, Collection<TagGroup>> tagGroupsWithResourceGroups, int numUserTags) {
-=======
-    BasicTagGroupManager(TreeMap<Long, Collection<TagGroup>> tagGroupsWithResourceGroups, Interval totalInterval) {
->>>>>>> cf5f4b8c
+    BasicTagGroupManager(TreeMap<Long, Collection<TagGroup>> tagGroupsWithResourceGroups, Interval totalInterval, int numUserTags) {
     	this.tagGroupsWithResourceGroups = tagGroupsWithResourceGroups;
     	this.tagGroups = removeResourceGroups(tagGroupsWithResourceGroups);
     	this.workBucketConfig = null;
