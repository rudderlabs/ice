--- conflicted
+++ resolved
@@ -326,20 +326,4 @@
         }
 		return prop;
 	}
-<<<<<<< HEAD
-}
-	
-=======
-	
-	private Properties getSubProperties(Properties tagProps, String prefix) {
-		Properties subProperties = new Properties();
-		for (String name: tagProps.stringPropertyNames()) {
-			if (name.startsWith(prefix)) {
-				String subName = name.substring(prefix.length());
-				subProperties.setProperty(subName, tagProps.getProperty(name));
-			}
-		}
-		return subProperties;
-	}
-}
->>>>>>> 03af0a9f
+}